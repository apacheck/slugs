--- conflicted
+++ resolved
@@ -255,16 +255,7 @@
     
     BF newCombination = determinize(remainingTransitions & (!safetySys).UnivAbstract(varCubePostOutput), postVars) ;
     
-<<<<<<< HEAD
-    outputStream << newCombination.isFalse();
-    
-    
     newCombination = newCombination.SwapVariables(varVectorPre,varVectorPost) & safetyEnv;
-    outputStream << newCombination.isFalse();
-    
-=======
-    newCombination = newCombination.SwapVariables(varVectorPre,varVectorPost) & safetyEnv;
->>>>>>> 2ff97a7d
     
     newCombination  = newCombination.ExistAbstract(varCubePreOutput);         
     
